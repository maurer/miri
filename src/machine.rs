//! Global machine state as well as implementation of the interpreter engine
//! `Machine` trait.

use std::borrow::Cow;
use std::cell::RefCell;
use std::fmt;
use std::time::Instant;

use rand::rngs::StdRng;
use rand::SeedableRng;

use rustc_ast::ast::Mutability;
use rustc_data_structures::fx::{FxHashMap, FxHashSet};
#[allow(unused)]
use rustc_data_structures::static_assert_size;
use rustc_middle::{
    mir,
    ty::{
        self,
        layout::{LayoutCx, LayoutError, LayoutOf, TyAndLayout},
        Instance, Ty, TyCtxt, TypeAndMut,
    },
};
use rustc_span::def_id::{CrateNum, DefId};
use rustc_span::Symbol;
use rustc_target::abi::Size;
use rustc_target::spec::abi::Abi;

use crate::{
    concurrency::{data_race, weak_memory},
    shims::unix::FileHandler,
    shims::ffi_support::MachineBytes,
    *,
};

// Some global facts about the emulated machine.
pub const PAGE_SIZE: u64 = 4 * 1024; // FIXME: adjust to target architecture
pub const STACK_ADDR: u64 = 32 * PAGE_SIZE; // not really about the "stack", but where we start assigning integer addresses to allocations
pub const STACK_SIZE: u64 = 16 * PAGE_SIZE; // whatever
pub const NUM_CPUS: u64 = 1;

/// Extra data stored with each stack frame
pub struct FrameData<'tcx> {
    /// Extra data for Stacked Borrows.
    pub stacked_borrows: Option<stacked_borrows::FrameExtra>,

    /// If this is Some(), then this is a special "catch unwind" frame (the frame of `try_fn`
    /// called by `try`). When this frame is popped during unwinding a panic,
    /// we stop unwinding, use the `CatchUnwindData` to handle catching.
    pub catch_unwind: Option<CatchUnwindData<'tcx>>,

    /// If `measureme` profiling is enabled, holds timing information
    /// for the start of this frame. When we finish executing this frame,
    /// we use this to register a completed event with `measureme`.
    pub timing: Option<measureme::DetachedTiming>,
}

impl<'tcx> std::fmt::Debug for FrameData<'tcx> {
    fn fmt(&self, f: &mut std::fmt::Formatter<'_>) -> std::fmt::Result {
        // Omitting `timing`, it does not support `Debug`.
        let FrameData { stacked_borrows, catch_unwind, timing: _ } = self;
        f.debug_struct("FrameData")
            .field("stacked_borrows", stacked_borrows)
            .field("catch_unwind", catch_unwind)
            .finish()
    }
}

/// Extra memory kinds
#[derive(Debug, Copy, Clone, PartialEq, Eq)]
pub enum MiriMemoryKind {
    /// `__rust_alloc` memory.
    Rust,
    /// `malloc` memory.
    C,
    /// Windows `HeapAlloc` memory.
    WinHeap,
    /// Memory for args, errno, and other parts of the machine-managed environment.
    /// This memory may leak.
    Machine,
    /// Memory allocated by the runtime (e.g. env vars). Separate from `Machine`
    /// because we clean it up and leak-check it.
    Runtime,
    /// Globals copied from `tcx`.
    /// This memory may leak.
    Global,
    /// Memory for extern statics.
    /// This memory may leak.
    ExternStatic,
    /// Memory for thread-local statics.
    /// This memory may leak.
    Tls,
}

impl From<MiriMemoryKind> for MemoryKind<MiriMemoryKind> {
    #[inline(always)]
    fn from(kind: MiriMemoryKind) -> MemoryKind<MiriMemoryKind> {
        MemoryKind::Machine(kind)
    }
}

impl MayLeak for MiriMemoryKind {
    #[inline(always)]
    fn may_leak(self) -> bool {
        use self::MiriMemoryKind::*;
        match self {
            Rust | C | WinHeap | Runtime => false,
            Machine | Global | ExternStatic | Tls => true,
        }
    }
}

impl fmt::Display for MiriMemoryKind {
    fn fmt(&self, f: &mut fmt::Formatter<'_>) -> fmt::Result {
        use self::MiriMemoryKind::*;
        match self {
            Rust => write!(f, "Rust heap"),
            C => write!(f, "C heap"),
            WinHeap => write!(f, "Windows heap"),
            Machine => write!(f, "machine-managed memory"),
            Runtime => write!(f, "language runtime memory"),
            Global => write!(f, "global (static or const)"),
            ExternStatic => write!(f, "extern static"),
            Tls => write!(f, "thread-local static"),
        }
    }
}

/// Pointer provenance.
#[derive(Debug, Clone, Copy)]
pub enum Provenance {
    Concrete {
        alloc_id: AllocId,
        /// Stacked Borrows tag.
        sb: SbTag,
    },
    Wildcard,
}

// This needs to be `Eq`+`Hash` because the `Machine` trait needs that because validity checking
// *might* be recursive and then it has to track which places have already been visited.
// However, comparing provenance is meaningless, since `Wildcard` might be any provenance -- and of
// course we don't actually do recursive checking.
// We could change `RefTracking` to strip provenance for its `seen` set but that type is generic so that is quite annoying.
// Instead owe add the required instances but make them panic.
impl PartialEq for Provenance {
    fn eq(&self, _other: &Self) -> bool {
        panic!("Provenance must not be compared")
    }
}
impl Eq for Provenance {}
impl std::hash::Hash for Provenance {
    fn hash<H: std::hash::Hasher>(&self, _state: &mut H) {
        panic!("Provenance must not be hashed")
    }
}

/// The "extra" information a pointer has over a regular AllocId.
#[derive(Copy, Clone, PartialEq)]
pub enum ProvenanceExtra {
    Concrete(SbTag),
    Wildcard,
}

#[cfg(all(target_arch = "x86_64", target_pointer_width = "64"))]
static_assert_size!(Pointer<Provenance>, 24);
// FIXME: this would with in 24bytes but layout optimizations are not smart enough
// #[cfg(all(target_arch = "x86_64", target_pointer_width = "64"))]
//static_assert_size!(Pointer<Option<Provenance>>, 24);
#[cfg(all(target_arch = "x86_64", target_pointer_width = "64"))]
static_assert_size!(Scalar<Provenance>, 32);

impl interpret::Provenance for Provenance {
    /// We use absolute addresses in the `offset` of a `Pointer<Provenance>`.
    const OFFSET_IS_ADDR: bool = true;

    /// We cannot err on partial overwrites, it happens too often in practice (due to unions).
    const ERR_ON_PARTIAL_PTR_OVERWRITE: bool = false;

    fn fmt(ptr: &Pointer<Self>, f: &mut fmt::Formatter<'_>) -> fmt::Result {
        let (prov, addr) = ptr.into_parts(); // address is absolute
        write!(f, "{:#x}", addr.bytes())?;

        match prov {
            Provenance::Concrete { alloc_id, sb } => {
                // Forward `alternate` flag to `alloc_id` printing.
                if f.alternate() {
                    write!(f, "[{:#?}]", alloc_id)?;
                } else {
                    write!(f, "[{:?}]", alloc_id)?;
                }
                // Print Stacked Borrows tag.
                write!(f, "{:?}", sb)?;
            }
            Provenance::Wildcard => {
                write!(f, "[wildcard]")?;
            }
        }

        Ok(())
    }

    fn get_alloc_id(self) -> Option<AllocId> {
        match self {
            Provenance::Concrete { alloc_id, .. } => Some(alloc_id),
            Provenance::Wildcard => None,
        }
    }

    fn join(left: Option<Self>, right: Option<Self>) -> Option<Self> {
        match (left, right) {
            // If both are the *same* concrete tag, that is the result.
            (
                Some(Provenance::Concrete { alloc_id: left_alloc, sb: left_sb }),
                Some(Provenance::Concrete { alloc_id: right_alloc, sb: right_sb }),
            ) if left_alloc == right_alloc && left_sb == right_sb => left,
            // If one side is a wildcard, the best possible outcome is that it is equal to the other
            // one, and we use that.
            (Some(Provenance::Wildcard), o) | (o, Some(Provenance::Wildcard)) => o,
            // Otherwise, fall back to `None`.
            _ => None,
        }
    }
}

impl fmt::Debug for ProvenanceExtra {
    fn fmt(&self, f: &mut fmt::Formatter<'_>) -> fmt::Result {
        match self {
            ProvenanceExtra::Concrete(pid) => write!(f, "{pid:?}"),
            ProvenanceExtra::Wildcard => write!(f, "<wildcard>"),
        }
    }
}

impl ProvenanceExtra {
    pub fn and_then<T>(self, f: impl FnOnce(SbTag) -> Option<T>) -> Option<T> {
        match self {
            ProvenanceExtra::Concrete(pid) => f(pid),
            ProvenanceExtra::Wildcard => None,
        }
    }
}

/// Extra per-allocation data
#[derive(Debug, Clone)]
pub struct AllocExtra {
    /// Stacked Borrows state is only added if it is enabled.
    pub stacked_borrows: Option<stacked_borrows::AllocExtra>,
    /// Data race detection via the use of a vector-clock,
    ///  this is only added if it is enabled.
    pub data_race: Option<data_race::AllocExtra>,
    /// Weak memory emulation via the use of store buffers,
    ///  this is only added if it is enabled.
    pub weak_memory: Option<weak_memory::AllocExtra>,
}

/// Precomputed layouts of primitive types
pub struct PrimitiveLayouts<'tcx> {
    pub unit: TyAndLayout<'tcx>,
    pub i8: TyAndLayout<'tcx>,
    pub i16: TyAndLayout<'tcx>,
    pub i32: TyAndLayout<'tcx>,
    pub isize: TyAndLayout<'tcx>,
    pub u8: TyAndLayout<'tcx>,
    pub u16: TyAndLayout<'tcx>,
    pub u32: TyAndLayout<'tcx>,
    pub usize: TyAndLayout<'tcx>,
    pub bool: TyAndLayout<'tcx>,
    pub mut_raw_ptr: TyAndLayout<'tcx>,   // *mut ()
    pub const_raw_ptr: TyAndLayout<'tcx>, // *const ()
}

impl<'mir, 'tcx: 'mir> PrimitiveLayouts<'tcx> {
    fn new(layout_cx: LayoutCx<'tcx, TyCtxt<'tcx>>) -> Result<Self, LayoutError<'tcx>> {
        let tcx = layout_cx.tcx;
        let mut_raw_ptr = tcx.mk_ptr(TypeAndMut { ty: tcx.types.unit, mutbl: Mutability::Mut });
        let const_raw_ptr = tcx.mk_ptr(TypeAndMut { ty: tcx.types.unit, mutbl: Mutability::Not });
        Ok(Self {
            unit: layout_cx.layout_of(tcx.mk_unit())?,
            i8: layout_cx.layout_of(tcx.types.i8)?,
            i16: layout_cx.layout_of(tcx.types.i16)?,
            i32: layout_cx.layout_of(tcx.types.i32)?,
            isize: layout_cx.layout_of(tcx.types.isize)?,
            u8: layout_cx.layout_of(tcx.types.u8)?,
            u16: layout_cx.layout_of(tcx.types.u16)?,
            u32: layout_cx.layout_of(tcx.types.u32)?,
            usize: layout_cx.layout_of(tcx.types.usize)?,
            bool: layout_cx.layout_of(tcx.types.bool)?,
            mut_raw_ptr: layout_cx.layout_of(mut_raw_ptr)?,
            const_raw_ptr: layout_cx.layout_of(const_raw_ptr)?,
        })
    }
}

/// The machine itself.
pub struct Evaluator<'mir, 'tcx> {
    pub stacked_borrows: Option<stacked_borrows::GlobalState>,
    pub data_race: Option<data_race::GlobalState>,
    pub intptrcast: intptrcast::GlobalState,

    /// Environment variables set by `setenv`.
    /// Miri does not expose env vars from the host to the emulated program.
    pub(crate) env_vars: EnvVars<'tcx>,

    /// Program arguments (`Option` because we can only initialize them after creating the ecx).
    /// These are *pointers* to argc/argv because macOS.
    /// We also need the full command line as one string because of Windows.
    pub(crate) argc: Option<MemPlace<Provenance>>,
    pub(crate) argv: Option<MemPlace<Provenance>>,
    pub(crate) cmd_line: Option<MemPlace<Provenance>>,

    /// TLS state.
    pub(crate) tls: TlsData<'tcx>,

    /// What should Miri do when an op requires communicating with the host,
    /// such as accessing host env vars, random number generation, and
    /// file system access.
    pub(crate) isolated_op: IsolatedOp,

    /// Whether to enforce the validity invariant.
    pub(crate) validate: bool,

    /// Whether to enforce [ABI](Abi) of function calls.
    pub(crate) enforce_abi: bool,

    /// The table of file descriptors.
    pub(crate) file_handler: shims::unix::FileHandler,
    /// The table of directory descriptors.
    pub(crate) dir_handler: shims::unix::DirHandler,

    /// The "time anchor" for this machine's monotone clock (for `Instant` simulation).
    pub(crate) time_anchor: Instant,

    /// The set of threads.
    pub(crate) threads: ThreadManager<'mir, 'tcx>,

    /// Precomputed `TyLayout`s for primitive data types that are commonly used inside Miri.
    pub(crate) layouts: PrimitiveLayouts<'tcx>,

    /// Allocations that are considered roots of static memory (that may leak).
    pub(crate) static_roots: Vec<AllocId>,

    /// The `measureme` profiler used to record timing information about
    /// the emulated program.
    profiler: Option<measureme::Profiler>,
    /// Used with `profiler` to cache the `StringId`s for event names
    /// uesd with `measureme`.
    string_cache: FxHashMap<String, measureme::StringId>,

    /// Cache of `Instance` exported under the given `Symbol` name.
    /// `None` means no `Instance` exported under the given name is found.
    pub(crate) exported_symbols_cache: FxHashMap<Symbol, Option<Instance<'tcx>>>,

    /// Whether to raise a panic in the context of the evaluated process when unsupported
    /// functionality is encountered. If `false`, an error is propagated in the Miri application context
    /// instead (default behavior)
    pub(crate) panic_on_unsupported: bool,

    /// Equivalent setting as RUST_BACKTRACE on encountering an error.
    pub(crate) backtrace_style: BacktraceStyle,

    /// Crates which are considered local for the purposes of error reporting.
    pub(crate) local_crates: Vec<CrateNum>,

    /// Mapping extern static names to their base pointer.
    extern_statics: FxHashMap<Symbol, Pointer<Provenance>>,

    /// The random number generator used for resolving non-determinism.
    /// Needs to be queried by ptr_to_int, hence needs interior mutability.
    pub(crate) rng: RefCell<StdRng>,

    /// The allocation IDs to report when they are being allocated
    /// (helps for debugging memory leaks and use after free bugs).
    tracked_alloc_ids: FxHashSet<AllocId>,

    /// Controls whether alignment of memory accesses is being checked.
    pub(crate) check_alignment: AlignmentCheck,

    /// Failure rate of compare_exchange_weak, between 0.0 and 1.0
    pub(crate) cmpxchg_weak_failure_rate: f64,

    /// Corresponds to -Zmiri-mute-stdout-stderr and doesn't write the output but acts as if it succeeded.
    pub(crate) mute_stdout_stderr: bool,

    /// Whether weak memory emulation is enabled
    pub(crate) weak_memory: bool,

    /// The probability of the active thread being preempted at the end of each basic block.
    pub(crate) preemption_rate: f64,

    /// If `Some`, we will report the current stack every N basic blocks.
    pub(crate) report_progress: Option<u32>,
<<<<<<< HEAD
    /// The number of blocks that passed since the last progress report.
    pub(crate) since_progress_report: u32,

    /// Handle of the optional C shared object file
    pub external_so_lib: Option<(libloading::Library, std::path::PathBuf)>,
=======
    // The total number of blocks that have been executed.
    pub(crate) basic_block_count: u64,

    /// Handle of the optional shared object file for external functions.
    pub external_so_lib: Option<(libloading::Library, std::path::PathBuf)>,

    /// Run a garbage collector for SbTags every N basic blocks.
    pub(crate) gc_interval: u32,
    /// The number of blocks that passed since the last SbTag GC pass.
    pub(crate) since_gc: u32,
>>>>>>> 7e66a9ff
}

impl<'mir, 'tcx> Evaluator<'mir, 'tcx> {
    pub(crate) fn new(config: &MiriConfig, layout_cx: LayoutCx<'tcx, TyCtxt<'tcx>>) -> Self {
        let target_triple = &layout_cx.tcx.sess.opts.target_triple.to_string();
        let local_crates = helpers::get_local_crates(layout_cx.tcx);
        let layouts =
            PrimitiveLayouts::new(layout_cx).expect("Couldn't get layouts of primitive types");
        let profiler = config.measureme_out.as_ref().map(|out| {
            measureme::Profiler::new(out).expect("Couldn't create `measureme` profiler")
        });
        let rng = StdRng::seed_from_u64(config.seed.unwrap_or(0));
        let stacked_borrows = config.stacked_borrows.then(|| {
            RefCell::new(stacked_borrows::GlobalStateInner::new(
                config.tracked_pointer_tags.clone(),
                config.tracked_call_ids.clone(),
                config.retag_fields,
            ))
        });
        let data_race = config.data_race_detector.then(|| data_race::GlobalState::new(config));
        Evaluator {
            stacked_borrows,
            data_race,
            intptrcast: RefCell::new(intptrcast::GlobalStateInner::new(config)),
            // `env_vars` depends on a full interpreter so we cannot properly initialize it yet.
            env_vars: EnvVars::default(),
            argc: None,
            argv: None,
            cmd_line: None,
            tls: TlsData::default(),
            isolated_op: config.isolated_op,
            validate: config.validate,
            enforce_abi: config.check_abi,
            file_handler: FileHandler::new(config.mute_stdout_stderr),
            dir_handler: Default::default(),
            time_anchor: Instant::now(),
            layouts,
            threads: ThreadManager::default(),
            static_roots: Vec::new(),
            profiler,
            string_cache: Default::default(),
            exported_symbols_cache: FxHashMap::default(),
            panic_on_unsupported: config.panic_on_unsupported,
            backtrace_style: config.backtrace_style,
            local_crates,
            extern_statics: FxHashMap::default(),
            rng: RefCell::new(rng),
            tracked_alloc_ids: config.tracked_alloc_ids.clone(),
            check_alignment: config.check_alignment,
            cmpxchg_weak_failure_rate: config.cmpxchg_weak_failure_rate,
            mute_stdout_stderr: config.mute_stdout_stderr,
            weak_memory: config.weak_memory_emulation,
            preemption_rate: config.preemption_rate,
            report_progress: config.report_progress,
<<<<<<< HEAD
            since_progress_report: 0,
            external_so_lib: config.external_so_file.as_ref().map(|lib_file_path| {
=======
            basic_block_count: 0,
            external_so_lib: config.external_so_file.as_ref().map(|lib_file_path| {
                // Check if host target == the session target.
                if env!("TARGET") != target_triple {
                    panic!(
                        "calling external C functions in linked .so file requires host and target to be the same: host={}, target={}",
                        env!("TARGET"),
                        target_triple,
                    );
                }
>>>>>>> 7e66a9ff
                // Note: it is the user's responsibility to provide a correct SO file.
                // WATCH OUT: If an invalid/incorrect SO file is specified, this can cause
                // undefined behaviour in Miri itself!
                (
                    unsafe {
                        libloading::Library::new(lib_file_path)
<<<<<<< HEAD
                            .expect("Failed to read specified shared object file")
=======
                            .expect("failed to read specified extern shared object file")
>>>>>>> 7e66a9ff
                    },
                    lib_file_path.clone(),
                )
            }),
<<<<<<< HEAD
=======
            gc_interval: config.gc_interval,
            since_gc: 0,
>>>>>>> 7e66a9ff
        }
    }

    pub(crate) fn late_init(
        this: &mut MiriEvalContext<'mir, 'tcx>,
        config: &MiriConfig,
    ) -> InterpResult<'tcx> {
        EnvVars::init(this, config)?;
        Evaluator::init_extern_statics(this)?;
        ThreadManager::init(this);
        Ok(())
    }

    fn add_extern_static(
        this: &mut MiriEvalContext<'mir, 'tcx>,
        name: &str,
        ptr: Pointer<Option<Provenance>>,
    ) {
        // This got just allocated, so there definitely is a pointer here.
        let ptr = ptr.into_pointer_or_addr().unwrap();
        this.machine.extern_statics.try_insert(Symbol::intern(name), ptr).unwrap();
    }

    fn alloc_extern_static(
        this: &mut MiriEvalContext<'mir, 'tcx>,
        name: &str,
        val: ImmTy<'tcx, Provenance>,
    ) -> InterpResult<'tcx> {
        let place = this.allocate(val.layout, MiriMemoryKind::ExternStatic.into())?;
        this.write_immediate(*val, &place.into())?;
        Self::add_extern_static(this, name, place.ptr);
        Ok(())
    }

    /// Sets up the "extern statics" for this machine.
    fn init_extern_statics(this: &mut MiriEvalContext<'mir, 'tcx>) -> InterpResult<'tcx> {
        match this.tcx.sess.target.os.as_ref() {
            "linux" => {
                // "environ"
                Self::add_extern_static(
                    this,
                    "environ",
                    this.machine.env_vars.environ.unwrap().ptr,
                );
                // A couple zero-initialized pointer-sized extern statics.
                // Most of them are for weak symbols, which we all set to null (indicating that the
                // symbol is not supported, and triggering fallback code which ends up calling a
                // syscall that we do support).
                for name in &["__cxa_thread_atexit_impl", "getrandom", "statx", "__clock_gettime64"]
                {
                    let val = ImmTy::from_int(0, this.machine.layouts.usize);
                    Self::alloc_extern_static(this, name, val)?;
                }
            }
            "freebsd" => {
                // "environ"
                Self::add_extern_static(
                    this,
                    "environ",
                    this.machine.env_vars.environ.unwrap().ptr,
                );
            }
            "android" => {
                // "signal"
                let layout = this.machine.layouts.const_raw_ptr;
                let dlsym = Dlsym::from_str("signal".as_bytes(), &this.tcx.sess.target.os)?
                    .expect("`signal` must be an actual dlsym on android");
                let ptr = this.create_fn_alloc_ptr(FnVal::Other(dlsym));
                let val = ImmTy::from_scalar(Scalar::from_pointer(ptr, this), layout);
                Self::alloc_extern_static(this, "signal", val)?;
                // A couple zero-initialized pointer-sized extern statics.
                // Most of them are for weak symbols, which we all set to null (indicating that the
                // symbol is not supported, and triggering fallback code.)
                for name in &["bsd_signal"] {
                    let val = ImmTy::from_int(0, this.machine.layouts.usize);
                    Self::alloc_extern_static(this, name, val)?;
                }
            }
            "windows" => {
                // "_tls_used"
                // This is some obscure hack that is part of the Windows TLS story. It's a `u8`.
                let val = ImmTy::from_int(0, this.machine.layouts.u8);
                Self::alloc_extern_static(this, "_tls_used", val)?;
            }
            _ => {} // No "extern statics" supported on this target
        }
        Ok(())
    }

    pub(crate) fn communicate(&self) -> bool {
        self.isolated_op == IsolatedOp::Allow
    }

    /// Check whether the stack frame that this `FrameInfo` refers to is part of a local crate.
    pub(crate) fn is_local(&self, frame: &FrameInfo<'_>) -> bool {
        let def_id = frame.instance.def_id();
        def_id.is_local() || self.local_crates.contains(&def_id.krate)
    }
}

/// A rustc InterpCx for Miri.
pub type MiriEvalContext<'mir, 'tcx> = InterpCx<'mir, 'tcx, Evaluator<'mir, 'tcx>>;

/// A little trait that's useful to be inherited by extension traits.
pub trait MiriEvalContextExt<'mir, 'tcx> {
    fn eval_context_ref<'a>(&'a self) -> &'a MiriEvalContext<'mir, 'tcx>;
    fn eval_context_mut<'a>(&'a mut self) -> &'a mut MiriEvalContext<'mir, 'tcx>;
}
impl<'mir, 'tcx> MiriEvalContextExt<'mir, 'tcx> for MiriEvalContext<'mir, 'tcx> {
    #[inline(always)]
    fn eval_context_ref(&self) -> &MiriEvalContext<'mir, 'tcx> {
        self
    }
    #[inline(always)]
    fn eval_context_mut(&mut self) -> &mut MiriEvalContext<'mir, 'tcx> {
        self
    }
}

/// Machine hook implementations.
impl<'mir, 'tcx> Machine<'mir, 'tcx> for Evaluator<'mir, 'tcx> {
    type MemoryKind = MiriMemoryKind;
    type ExtraFnVal = Dlsym;

    type FrameExtra = FrameData<'tcx>;
    type AllocExtra = AllocExtra;

    type Provenance = Provenance;
    type ProvenanceExtra = ProvenanceExtra;

    type MemoryMap = MonoHashMap<
        AllocId,
        (MemoryKind<MiriMemoryKind>, Allocation<Provenance, Self::AllocExtra, MachineBytes>),
    >;

    const GLOBAL_KIND: Option<MiriMemoryKind> = Some(MiriMemoryKind::Global);

    const PANIC_ON_ALLOC_FAIL: bool = false;

    #[inline(always)]
    fn enforce_alignment(ecx: &MiriEvalContext<'mir, 'tcx>) -> bool {
        ecx.machine.check_alignment != AlignmentCheck::None
    }

    #[inline(always)]
    fn use_addr_for_alignment_check(ecx: &MiriEvalContext<'mir, 'tcx>) -> bool {
        ecx.machine.check_alignment == AlignmentCheck::Int
    }

    #[inline(always)]
    fn enforce_validity(ecx: &MiriEvalContext<'mir, 'tcx>) -> bool {
        ecx.machine.validate
    }

    #[inline(always)]
    fn enforce_abi(ecx: &MiriEvalContext<'mir, 'tcx>) -> bool {
        ecx.machine.enforce_abi
    }

    #[inline(always)]
    fn checked_binop_checks_overflow(ecx: &MiriEvalContext<'mir, 'tcx>) -> bool {
        ecx.tcx.sess.overflow_checks()
    }

    #[inline(always)]
    fn find_mir_or_eval_fn(
        ecx: &mut MiriEvalContext<'mir, 'tcx>,
        instance: ty::Instance<'tcx>,
        abi: Abi,
        args: &[OpTy<'tcx, Provenance>],
        dest: &PlaceTy<'tcx, Provenance>,
        ret: Option<mir::BasicBlock>,
        unwind: StackPopUnwind,
    ) -> InterpResult<'tcx, Option<(&'mir mir::Body<'tcx>, ty::Instance<'tcx>)>> {
        ecx.find_mir_or_eval_fn(instance, abi, args, dest, ret, unwind)
    }

    #[inline(always)]
    fn call_extra_fn(
        ecx: &mut MiriEvalContext<'mir, 'tcx>,
        fn_val: Dlsym,
        abi: Abi,
        args: &[OpTy<'tcx, Provenance>],
        dest: &PlaceTy<'tcx, Provenance>,
        ret: Option<mir::BasicBlock>,
        _unwind: StackPopUnwind,
    ) -> InterpResult<'tcx> {
        ecx.call_dlsym(fn_val, abi, args, dest, ret)
    }

    #[inline(always)]
    fn call_intrinsic(
        ecx: &mut MiriEvalContext<'mir, 'tcx>,
        instance: ty::Instance<'tcx>,
        args: &[OpTy<'tcx, Provenance>],
        dest: &PlaceTy<'tcx, Provenance>,
        ret: Option<mir::BasicBlock>,
        unwind: StackPopUnwind,
    ) -> InterpResult<'tcx> {
        ecx.call_intrinsic(instance, args, dest, ret, unwind)
    }

    #[inline(always)]
    fn assert_panic(
        ecx: &mut MiriEvalContext<'mir, 'tcx>,
        msg: &mir::AssertMessage<'tcx>,
        unwind: Option<mir::BasicBlock>,
    ) -> InterpResult<'tcx> {
        ecx.assert_panic(msg, unwind)
    }

    #[inline(always)]
    fn abort(_ecx: &mut MiriEvalContext<'mir, 'tcx>, msg: String) -> InterpResult<'tcx, !> {
        throw_machine_stop!(TerminationInfo::Abort(msg))
    }

    #[inline(always)]
    fn binary_ptr_op(
        ecx: &MiriEvalContext<'mir, 'tcx>,
        bin_op: mir::BinOp,
        left: &ImmTy<'tcx, Provenance>,
        right: &ImmTy<'tcx, Provenance>,
    ) -> InterpResult<'tcx, (Scalar<Provenance>, bool, Ty<'tcx>)> {
        ecx.binary_ptr_op(bin_op, left, right)
    }

    fn thread_local_static_base_pointer(
        ecx: &mut MiriEvalContext<'mir, 'tcx>,
        def_id: DefId,
    ) -> InterpResult<'tcx, Pointer<Provenance>> {
        ecx.get_or_create_thread_local_alloc(def_id)
    }

    fn extern_static_base_pointer(
        ecx: &MiriEvalContext<'mir, 'tcx>,
        def_id: DefId,
    ) -> InterpResult<'tcx, Pointer<Provenance>> {
        let link_name = ecx.item_link_name(def_id);
        if let Some(&ptr) = ecx.machine.extern_statics.get(&link_name) {
            // Various parts of the engine rely on `get_alloc_info` for size and alignment
            // information. That uses the type information of this static.
            // Make sure it matches the Miri allocation for this.
            let Provenance::Concrete { alloc_id, .. } = ptr.provenance else {
                panic!("extern_statics cannot contain wildcards")
            };
            let (shim_size, shim_align, _kind) = ecx.get_alloc_info(alloc_id);
            let extern_decl_layout =
                ecx.tcx.layout_of(ty::ParamEnv::empty().and(ecx.tcx.type_of(def_id))).unwrap();
            if extern_decl_layout.size != shim_size || extern_decl_layout.align.abi != shim_align {
                throw_unsup_format!(
                    "`extern` static `{name}` from crate `{krate}` has been declared \
                    with a size of {decl_size} bytes and alignment of {decl_align} bytes, \
                    but Miri emulates it via an extern static shim \
                    with a size of {shim_size} bytes and alignment of {shim_align} bytes",
                    name = ecx.tcx.def_path_str(def_id),
                    krate = ecx.tcx.crate_name(def_id.krate),
                    decl_size = extern_decl_layout.size.bytes(),
                    decl_align = extern_decl_layout.align.abi.bytes(),
                    shim_size = shim_size.bytes(),
                    shim_align = shim_align.bytes(),
                )
            }
            Ok(ptr)
        } else {
            throw_unsup_format!(
                "`extern` static `{name}` from crate `{krate}` is not supported by Miri",
                name = ecx.tcx.def_path_str(def_id),
                krate = ecx.tcx.crate_name(def_id.krate),
            )
        }
    }

    fn adjust_allocation<'b>(
        ecx: &MiriEvalContext<'mir, 'tcx>,
        id: AllocId,
        alloc: Cow<'b, Allocation>,
        kind: Option<MemoryKind<Self::MemoryKind>>,
    ) -> InterpResult<'tcx, Cow<'b, Allocation<Self::Provenance, Self::AllocExtra, MachineBytes>>> {
        let kind = kind.expect("we set our STATIC_KIND so this cannot be None");
        if ecx.machine.tracked_alloc_ids.contains(&id) {
            register_diagnostic(NonHaltingDiagnostic::CreatedAlloc(
                id,
                alloc.size(),
                alloc.align,
                kind,
            ));
        }

        let alloc = alloc.into_owned();
        let stacks = ecx.machine.stacked_borrows.as_ref().map(|stacked_borrows| {
            Stacks::new_allocation(
                id,
                alloc.size(),
                stacked_borrows,
                kind,
                ecx.machine.current_span(*ecx.tcx),
            )
        });
        let race_alloc = ecx.machine.data_race.as_ref().map(|data_race| {
            data_race::AllocExtra::new_allocation(
                data_race,
                &ecx.machine.threads,
                alloc.size(),
                kind,
            )
        });
        let buffer_alloc = ecx.machine.weak_memory.then(weak_memory::AllocExtra::new_allocation);
        let alloc: Allocation<Provenance, Self::AllocExtra, MachineBytes> = alloc.adjust_from_tcx(
            &ecx.tcx,
            AllocExtra {
                stacked_borrows: stacks.map(RefCell::new),
                data_race: race_alloc,
                weak_memory: buffer_alloc,
            },
            |ptr| ecx.global_base_pointer(ptr),
        )?;
        Ok(Cow::Owned(alloc))
    }

    fn adjust_alloc_base_pointer(
        ecx: &MiriEvalContext<'mir, 'tcx>,
        ptr: Pointer<AllocId>,
    ) -> Pointer<Provenance> {
        if cfg!(debug_assertions) {
            // The machine promises to never call us on thread-local or extern statics.
            let alloc_id = ptr.provenance;
            match ecx.tcx.try_get_global_alloc(alloc_id) {
                Some(GlobalAlloc::Static(def_id)) if ecx.tcx.is_thread_local_static(def_id) => {
                    panic!("adjust_alloc_base_pointer called on thread-local static")
                }
                Some(GlobalAlloc::Static(def_id)) if ecx.tcx.is_foreign_item(def_id) => {
                    panic!("adjust_alloc_base_pointer called on extern static")
                }
                _ => {}
            }
        }
        let absolute_addr = intptrcast::GlobalStateInner::rel_ptr_to_addr(ecx, ptr);
        let sb_tag = if let Some(stacked_borrows) = &ecx.machine.stacked_borrows {
            stacked_borrows.borrow_mut().base_ptr_tag(ptr.provenance)
        } else {
            // Value does not matter, SB is disabled
            SbTag::default()
        };
        Pointer::new(
            Provenance::Concrete { alloc_id: ptr.provenance, sb: sb_tag },
            Size::from_bytes(absolute_addr),
        )
    }

    #[inline(always)]
    fn ptr_from_addr_cast(
        ecx: &MiriEvalContext<'mir, 'tcx>,
        addr: u64,
    ) -> InterpResult<'tcx, Pointer<Option<Self::Provenance>>> {
        intptrcast::GlobalStateInner::ptr_from_addr_cast(ecx, addr)
    }

    fn expose_ptr(
        ecx: &mut InterpCx<'mir, 'tcx, Self>,
        ptr: Pointer<Self::Provenance>,
    ) -> InterpResult<'tcx> {
        match ptr.provenance {
            Provenance::Concrete { alloc_id, sb } =>
                intptrcast::GlobalStateInner::expose_ptr(ecx, alloc_id, sb),
            Provenance::Wildcard => {
                // No need to do anything for wildcard pointers as
                // their provenances have already been previously exposed.
                Ok(())
            }
        }
    }

    /// Convert a pointer with provenance into an allocation-offset pair,
    /// or a `None` with an absolute address if that conversion is not possible.
    fn ptr_get_alloc(
        ecx: &MiriEvalContext<'mir, 'tcx>,
        ptr: Pointer<Self::Provenance>,
    ) -> Option<(AllocId, Size, Self::ProvenanceExtra)> {
        let rel = intptrcast::GlobalStateInner::abs_ptr_to_rel(ecx, ptr);

        rel.map(|(alloc_id, size)| {
            let sb = match ptr.provenance {
                Provenance::Concrete { sb, .. } => ProvenanceExtra::Concrete(sb),
                Provenance::Wildcard => ProvenanceExtra::Wildcard,
            };
            (alloc_id, size, sb)
        })
    }

    #[inline(always)]
    fn before_memory_read(
        tcx: TyCtxt<'tcx>,
        machine: &Self,
        alloc_extra: &AllocExtra,
        (alloc_id, prov_extra): (AllocId, Self::ProvenanceExtra),
        range: AllocRange,
    ) -> InterpResult<'tcx> {
        if let Some(data_race) = &alloc_extra.data_race {
            data_race.read(
                alloc_id,
                range,
                machine.data_race.as_ref().unwrap(),
                &machine.threads,
            )?;
        }
        if let Some(stacked_borrows) = &alloc_extra.stacked_borrows {
            stacked_borrows.borrow_mut().before_memory_read(
                alloc_id,
                prov_extra,
                range,
                machine.stacked_borrows.as_ref().unwrap(),
                machine.current_span(tcx),
                &machine.threads,
            )?;
        }
        if let Some(weak_memory) = &alloc_extra.weak_memory {
            weak_memory.memory_accessed(range, machine.data_race.as_ref().unwrap());
        }
        Ok(())
    }

    #[inline(always)]
    fn before_memory_write(
        tcx: TyCtxt<'tcx>,
        machine: &mut Self,
        alloc_extra: &mut AllocExtra,
        (alloc_id, prov_extra): (AllocId, Self::ProvenanceExtra),
        range: AllocRange,
    ) -> InterpResult<'tcx> {
        if let Some(data_race) = &mut alloc_extra.data_race {
            data_race.write(
                alloc_id,
                range,
                machine.data_race.as_mut().unwrap(),
                &machine.threads,
            )?;
        }
        if let Some(stacked_borrows) = &mut alloc_extra.stacked_borrows {
            stacked_borrows.get_mut().before_memory_write(
                alloc_id,
                prov_extra,
                range,
                machine.stacked_borrows.as_ref().unwrap(),
                machine.current_span(tcx),
                &machine.threads,
            )?;
        }
        if let Some(weak_memory) = &alloc_extra.weak_memory {
            weak_memory.memory_accessed(range, machine.data_race.as_ref().unwrap());
        }
        Ok(())
    }

    #[inline(always)]
    fn before_memory_deallocation(
        tcx: TyCtxt<'tcx>,
        machine: &mut Self,
        alloc_extra: &mut AllocExtra,
        (alloc_id, prove_extra): (AllocId, Self::ProvenanceExtra),
        range: AllocRange,
    ) -> InterpResult<'tcx> {
        if machine.tracked_alloc_ids.contains(&alloc_id) {
            register_diagnostic(NonHaltingDiagnostic::FreedAlloc(alloc_id));
        }
        if let Some(data_race) = &mut alloc_extra.data_race {
            data_race.deallocate(
                alloc_id,
                range,
                machine.data_race.as_mut().unwrap(),
                &machine.threads,
            )?;
        }
        if let Some(stacked_borrows) = &mut alloc_extra.stacked_borrows {
            stacked_borrows.get_mut().before_memory_deallocation(
                alloc_id,
                prove_extra,
                range,
                machine.stacked_borrows.as_ref().unwrap(),
                machine.current_span(tcx),
                &machine.threads,
            )
        } else {
            Ok(())
        }
    }

    #[inline(always)]
    fn retag(
        ecx: &mut InterpCx<'mir, 'tcx, Self>,
        kind: mir::RetagKind,
        place: &PlaceTy<'tcx, Provenance>,
    ) -> InterpResult<'tcx> {
        if ecx.machine.stacked_borrows.is_some() { ecx.retag(kind, place) } else { Ok(()) }
    }

    #[inline(always)]
    fn init_frame_extra(
        ecx: &mut InterpCx<'mir, 'tcx, Self>,
        frame: Frame<'mir, 'tcx, Provenance>,
    ) -> InterpResult<'tcx, Frame<'mir, 'tcx, Provenance, FrameData<'tcx>>> {
        // Start recording our event before doing anything else
        let timing = if let Some(profiler) = ecx.machine.profiler.as_ref() {
            let fn_name = frame.instance.to_string();
            let entry = ecx.machine.string_cache.entry(fn_name.clone());
            let name = entry.or_insert_with(|| profiler.alloc_string(&*fn_name));

            Some(profiler.start_recording_interval_event_detached(
                *name,
                measureme::EventId::from_label(*name),
                ecx.get_active_thread().to_u32(),
            ))
        } else {
            None
        };

        let stacked_borrows = ecx.machine.stacked_borrows.as_ref();

        let extra = FrameData {
            stacked_borrows: stacked_borrows.map(|sb| sb.borrow_mut().new_frame()),
            catch_unwind: None,
            timing,
        };
        Ok(frame.with_extra(extra))
    }

    fn stack<'a>(
        ecx: &'a InterpCx<'mir, 'tcx, Self>,
    ) -> &'a [Frame<'mir, 'tcx, Self::Provenance, Self::FrameExtra>] {
        ecx.active_thread_stack()
    }

    fn stack_mut<'a>(
        ecx: &'a mut InterpCx<'mir, 'tcx, Self>,
    ) -> &'a mut Vec<Frame<'mir, 'tcx, Self::Provenance, Self::FrameExtra>> {
        ecx.active_thread_stack_mut()
    }

    fn before_terminator(ecx: &mut InterpCx<'mir, 'tcx, Self>) -> InterpResult<'tcx> {
        ecx.machine.basic_block_count += 1u64; // a u64 that is only incremented by 1 will "never" overflow
        ecx.machine.since_gc += 1;
        // Possibly report our progress.
        if let Some(report_progress) = ecx.machine.report_progress {
            if ecx.machine.basic_block_count % u64::from(report_progress) == 0 {
                register_diagnostic(NonHaltingDiagnostic::ProgressReport {
                    block_count: ecx.machine.basic_block_count,
                });
            }
        }

        // Search for SbTags to find all live pointers, then remove all other tags from borrow
        // stacks.
        // When debug assertions are enabled, run the GC as often as possible so that any cases
        // where it mistakenly removes an important tag become visible.
        if ecx.machine.gc_interval > 0 && ecx.machine.since_gc >= ecx.machine.gc_interval {
            ecx.machine.since_gc = 0;
            ecx.garbage_collect_tags()?;
        }

        // These are our preemption points.
        ecx.maybe_preempt_active_thread();
        Ok(())
    }

    #[inline(always)]
    fn after_stack_push(ecx: &mut InterpCx<'mir, 'tcx, Self>) -> InterpResult<'tcx> {
        if ecx.machine.stacked_borrows.is_some() { ecx.retag_return_place() } else { Ok(()) }
    }

    #[inline(always)]
    fn after_stack_pop(
        ecx: &mut InterpCx<'mir, 'tcx, Self>,
        mut frame: Frame<'mir, 'tcx, Provenance, FrameData<'tcx>>,
        unwinding: bool,
    ) -> InterpResult<'tcx, StackPopJump> {
        let timing = frame.extra.timing.take();
        if let Some(stacked_borrows) = &ecx.machine.stacked_borrows {
            stacked_borrows.borrow_mut().end_call(&frame.extra);
        }
        let res = ecx.handle_stack_pop_unwind(frame.extra, unwinding);
        if let Some(profiler) = ecx.machine.profiler.as_ref() {
            profiler.finish_recording_interval_event(timing.unwrap());
        }
        res
    }
}<|MERGE_RESOLUTION|>--- conflicted
+++ resolved
@@ -390,13 +390,7 @@
 
     /// If `Some`, we will report the current stack every N basic blocks.
     pub(crate) report_progress: Option<u32>,
-<<<<<<< HEAD
-    /// The number of blocks that passed since the last progress report.
-    pub(crate) since_progress_report: u32,
-
-    /// Handle of the optional C shared object file
-    pub external_so_lib: Option<(libloading::Library, std::path::PathBuf)>,
-=======
+
     // The total number of blocks that have been executed.
     pub(crate) basic_block_count: u64,
 
@@ -407,7 +401,6 @@
     pub(crate) gc_interval: u32,
     /// The number of blocks that passed since the last SbTag GC pass.
     pub(crate) since_gc: u32,
->>>>>>> 7e66a9ff
 }
 
 impl<'mir, 'tcx> Evaluator<'mir, 'tcx> {
@@ -462,10 +455,6 @@
             weak_memory: config.weak_memory_emulation,
             preemption_rate: config.preemption_rate,
             report_progress: config.report_progress,
-<<<<<<< HEAD
-            since_progress_report: 0,
-            external_so_lib: config.external_so_file.as_ref().map(|lib_file_path| {
-=======
             basic_block_count: 0,
             external_so_lib: config.external_so_file.as_ref().map(|lib_file_path| {
                 // Check if host target == the session target.
@@ -476,27 +465,19 @@
                         target_triple,
                     );
                 }
->>>>>>> 7e66a9ff
                 // Note: it is the user's responsibility to provide a correct SO file.
                 // WATCH OUT: If an invalid/incorrect SO file is specified, this can cause
                 // undefined behaviour in Miri itself!
                 (
                     unsafe {
                         libloading::Library::new(lib_file_path)
-<<<<<<< HEAD
-                            .expect("Failed to read specified shared object file")
-=======
                             .expect("failed to read specified extern shared object file")
->>>>>>> 7e66a9ff
                     },
                     lib_file_path.clone(),
                 )
             }),
-<<<<<<< HEAD
-=======
             gc_interval: config.gc_interval,
             since_gc: 0,
->>>>>>> 7e66a9ff
         }
     }
 
@@ -627,9 +608,11 @@
     type Provenance = Provenance;
     type ProvenanceExtra = ProvenanceExtra;
 
+    type Bytes = MachineBytes;
+
     type MemoryMap = MonoHashMap<
         AllocId,
-        (MemoryKind<MiriMemoryKind>, Allocation<Provenance, Self::AllocExtra, MachineBytes>),
+        (MemoryKind<MiriMemoryKind>, Allocation<Provenance, Self::AllocExtra, Self::Bytes>),
     >;
 
     const GLOBAL_KIND: Option<MiriMemoryKind> = Some(MiriMemoryKind::Global);
